--- conflicted
+++ resolved
@@ -86,12 +86,9 @@
 _DEFAULT_SYNC_METHOD = 'dnf'
 _DEFAULT_SYNC_INCLUDE = []
 _DEFAULT_SYNC_EXCLUDE = []
-<<<<<<< HEAD
 _DEFAULT_DEPENDENCY_TRACKING = False
-=======
 _DEFAULT_S3_CREDENTIAL_FILE = '~/.rift/auth.json'
 
->>>>>>> 3b11c167
 
 class Config():
     """
