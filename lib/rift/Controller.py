--- conflicted
+++ resolved
@@ -1024,7 +1024,6 @@
             )
             synchronizer.run()
 
-<<<<<<< HEAD
 def action_create_import(args, config):
     """Action for 'create', 'import' and 'reimport' commands."""
     if args.command == 'create':
@@ -1060,7 +1059,9 @@
     if args.command in ('import', 'reimport'):
         rpm.extract_srpm(pkg.dir, pkg.sourcesdir)
         message(f"Package '{pkg.name}' has been {args.command}ed")
-=======
+        
+    return 0
+  
 def action_query(args, config):
     """Action for 'query' command."""
     staff, modules = staff_modules(config)
@@ -1110,7 +1111,6 @@
                     'modulemanager': modulemanager['email'],
                     'maintainers': ', '.join(pkg.maintainers)})
     print(tbl)
->>>>>>> 3485b6fa
 
     return 0
 
