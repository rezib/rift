--- conflicted
+++ resolved
@@ -1025,7 +1025,6 @@
             )
             synchronizer.run()
 
-<<<<<<< HEAD
 def action_changelog(args, config):
     """Action for 'changelog' command."""
     staff, modules = staff_modules(config)
@@ -1059,7 +1058,6 @@
     
     return 0
   
-=======
 def action_create_import(args, config):
     """Action for 'create', 'import' and 'reimport' commands."""
     if args.command == 'create':
@@ -1098,7 +1096,6 @@
 
     return 0
 
->>>>>>> 5c9640f7
 def action_query(args, config):
     """Action for 'query' command."""
     staff, modules = staff_modules(config)
