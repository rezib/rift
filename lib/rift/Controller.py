--- conflicted
+++ resolved
@@ -53,12 +53,8 @@
 from rift.Mock import Mock
 from rift.Package import Package, Test
 from rift.Repository import LocalRepository, ProjectArchRepositories
-<<<<<<< HEAD
 from rift.graph import PackagesDependencyGraph
-from rift.RPM import RPM, Spec, RPMLINT_CONFIG_V1, RPMLINT_CONFIG_V2
-=======
 from rift.RPM import RPM, Spec
->>>>>>> 3b11c167
 from rift.TempDir import TempDir
 from rift.TestResults import TestCase, TestResults
 from rift.TextTable import TextTable
