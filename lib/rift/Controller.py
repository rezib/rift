--- conflicted
+++ resolved
@@ -382,8 +382,6 @@
 
         message(f"Annex backup is available here: {output_file}")
 
-<<<<<<< HEAD
-=======
 def action_auth(args, config):
     """Action for 'auth' sub-commands."""
     auth_obj = Auth(config)
@@ -401,19 +399,7 @@
     else:
         message("error: authentication failed")
 
-def _vm_start(vm):
-    if vm.running():
-        message('VM is already running')
-        return False
-
-    message('Launching VM ...')
-    vm.spawn()
-    vm.ready()
-    vm.prepare()
-    return True
-
->>>>>>> ee4c1f02
-
+        
 class BasicTest(Test):
     """
     Auto-generated test for a Package.
