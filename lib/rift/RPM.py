#
# Copyright (C) 2014-2016 CEA
#
# This file is part of Rift project.
#
# This software is governed by the CeCILL license under French law and
# abiding by the rules of distribution of free software.  You can  use,
# modify and/ or redistribute the software under the terms of the CeCILL
# license as circulated by CEA, CNRS and INRIA at the following URL
# "http://www.cecill.info".
#
# As a counterpart to the access to the source code and  rights to copy,
# modify and redistribute granted by the license, users are provided only
# with a limited warranty  and the software's author,  the holder of the
# economic rights,  and the successive licensors  have only  limited
# liability.
#
# In this respect, the user's attention is drawn to the risks associated
# with loading,  using,  modifying and/or developing or reproducing the
# software by the user in light of its specific status of free software,
# that may mean  that it is complicated to manipulate,  and  that  also
# therefore means  that it is reserved for developers  and  experienced
# professionals having in-depth computer knowledge. Users are therefore
# encouraged to load and test the software's suitability as regards their
# requirements in conditions enabling the security of their systems and/or
# data to be ensured and,  more generally, to use and operate it in the
# same conditions as regards security.
#
# The fact that you are presently reading this means that you have had
# knowledge of the CeCILL license and that you accept its terms.
#

"""
Helper classes to manipulate RPM files and SPEC files.
"""

import logging
import os
import re
import shutil
from subprocess import Popen, PIPE, STDOUT, run, CalledProcessError
import time
<<<<<<< HEAD
import locale
=======
import datetime
>>>>>>> 50d59b72

import rpm


from rift import RiftError
from rift.Annex import Annex, is_binary
import rift.utils

RPMLINT_CONFIG_V1 = 'rpmlint'
RPMLINT_CONFIG_V2 = 'rpmlint.toml'

def _header_values(values):
    """ Convert values from header specfile to strings """
    if isinstance(values, list):
        return [_header_values(val) for val in values]
    if isinstance(values, bytes):
        return values.decode("utf8")
    return str(values)


def rpmlint_v2():
    """Return True if rpmlint major version is 2."""
    # check --version output
    try:
        proc = run(['rpmlint', '--version'], stdout=PIPE, check=True)
    except CalledProcessError as err:
        raise RiftError(
            f"Unable to get rpmlint version: {str(err)}"
        ) from err
    return proc.stdout.decode().startswith("2")


class RPM():
    """Manipulate a source or binary RPM."""

    def __init__(self, filepath, config=None):
        self.filepath = filepath
        self._config = config

        self.name = None
        self.is_source = False
        self.arch = None
        self.source_rpm = None
        self._srcfiles = []

        self._load()

    def _load(self):
        """Extract interesting information from RPM file header"""
        # Read header
        fileno = os.open(self.filepath, os.O_RDONLY)
        transaction = rpm.TransactionSet()
        transaction.setVSFlags(rpm._RPMVSF_NOSIGNATURES)
        hdr = transaction.hdrFromFdno(fileno)
        os.close(fileno)

        # Extract data
        self.name = _header_values(hdr[rpm.RPMTAG_NAME])
        self.arch = _header_values(hdr[rpm.RPMTAG_ARCH])
        self.source_rpm = _header_values(hdr[rpm.RPMTAG_SOURCERPM])
        # With RPM format v3, signature can be found in SIGPIP tag. Starting
        # with RPM format v4, signature is either stored in RSAHEADER or
        # DSAHEADER tags.
        #
        # For reference, see:
        # https://github.com/rpm-software-management/rpm/blob/master/docs/manual/format_v4.md#signature
        #
        # In order to check presence of the signature whatever the RPM package
        # format, we look at all three tags.
        self.is_signed = (
            hdr[rpm.RPMTAG_SIGPGP] is not None
            or hdr[rpm.RPMTAG_RSAHEADER] is not None
            or hdr[rpm.RPMTAG_DSAHEADER] is not None
        )
        self.is_source = hdr.isSource()
        self._srcfiles.extend(_header_values(hdr[rpm.RPMTAG_SOURCE]))
        self._srcfiles.extend(_header_values(hdr[rpm.RPMTAG_PATCH]))

    def extract_srpm(self, specdir, srcdir, annex=None):
        """
        Extract source rpm files into `specdir' and `srcdir'.

        If some binary files are extracted, they are moved to default annex
        or provided one.
        """
        assert self.is_source

        srcdir = os.path.realpath(srcdir)

        # Extract (install) source file and spec file from source rpm
        cmd = ['rpm', '-iv']
        cmd += ['--define', f"_sourcedir {srcdir}"]
        cmd += ['--define', f"_specdir {os.path.realpath(specdir)}"]
        cmd += [self.filepath]
        with Popen(cmd, stdout=PIPE, stderr=STDOUT, universal_newlines=True) as popen:
            stdout = popen.communicate()[0]
            if popen.returncode != 0:
                raise RiftError(stdout)

        # Backup original spec file
        specfile = os.path.join(specdir, f"{self.name}.spec")
        shutil.copy(specfile, f"{specfile}.orig")

        # Move binary source files to Annex
        annex = annex or Annex(self._config)
        for filename in self._srcfiles:
            filepath = os.path.join(srcdir, filename)
            if is_binary(filepath):
                annex.push(filepath)

    def sign(self):
        """
        Cryptographically sign RPM package with GPG key. Raise RiftError if GPG
        parameters are missing in project configuration or GPG key is not found.
        """
        # GPG parameters not defined in project config, raise RiftError.
        if self._config is None or self._config.get('gpg') is None:
            raise RiftError(
                "Unable to retrieve GPG configuration, unable to sign package "
                f"{self.filepath}",
            )

        gpg = self._config.get('gpg')
        keyring = os.path.expanduser(gpg.get('keyring'))

        # Check gpg_keyring path exists or raise error
        if not os.path.exists(keyring):
            raise RiftError(
                f"GPG keyring path {keyring} does not exist, unable to sign "
                f"package {self.filepath}"
            )

        # If passphrase is defined, add the passphrase to gpg sign command
        # parameters and make it non-interactive.
        gpg_sign_cmd_passphrase = ""
        if gpg.get('passphrase') is not None:
            gpg_sign_cmd_passphrase = (
                f"--batch --passphrase '{gpg.get('passphrase')}' "
                "--pinentry-mode loopback"
            )
        cmd = [
            'rpmsign',
            '--define',
            f"%_gpg_name {gpg.get('key')}",
            '--define',
            f"%_gpg_path {keyring}",
            '--define',
            (
                "%__gpg_sign_cmd %{__gpg} gpg --force-v3-sigs --verbose "
                f"--no-armor {gpg_sign_cmd_passphrase} --no-secmem-warning "
                "-u \"%{_gpg_name}\" -sbo %{__signature_filename} "
                "--digest-algo sha256 %{__plaintext_filename}"
            ),
            '--addsign',
            self.filepath
        ]
        # Run rpmsign command and raise error in case of failure.
        try:
            run(cmd, check=True)
        except CalledProcessError as err:
            raise RiftError(
                f"Error with signing package {self.filepath} command: "
                f"{str(err)}"
            ) from err


class Spec():
    """Access information from a Specfile and build SRPMS."""

    def __init__(self, filepath=None, config=None):
        self.filepath = filepath
        self.srpmname = None
        self.pkgnames = []
        self.sources = []
        self.basename = None
        self.version = None
        self.release = None
        self.changelog_name = None
        self.changelog_time = None
        self.evr = None
        self.arch = None
        self.exclusive_archs = []
        self.epoch = None
        self.dist = None
        self.buildrequires = None
        self.lines = []
        self.variables = {}
        self._config = config or {}
        if self.filepath is not None:
            self.load()

    def _set_macros(self):
        """Set macros specified in configuration file"""
        macros = self._config.get('rpm_macros', {})
        for macro, value in macros.items():
            rpm.delMacro(macro)
            if value:
                rpm.addMacro(macro, value)

    def _parse_vars(self):
        self.variables = {}
        pattern = r"%(?P<keyword>(global|define))\s+(?P<name>.*?)\s+(?P<value>.*)"
        for index, line in enumerate(self.lines):
            match = re.match(pattern, line)
            if match:
                name = match.group('name')
                value = match.group('value')
                keyword = match.group('keyword')
                if name and value:
                    self.variables[name] = Variable(index=index,
                                                    name=name,
                                                    value=value,
                                                    keyword=keyword)

    def load(self):
        """Extract interesting information from spec file."""
        if not os.path.exists(self.filepath):
            raise RiftError(f"{self.filepath} does not exist")
        try:
            rpm.reloadConfig()
            self._set_macros()
            # Get current timezone, so it can be restored after parsing the spec
            # file.
            current_timezone = str(datetime.datetime.now(datetime.timezone.utc).astimezone().tzinfo)
            spec = rpm.TransactionSet().parseSpec(self.filepath)
            # As a workaround RPM library bug
            # https://github.com/rpm-software-management/rpm/issues/1821,
            # restore timezone after it has been changed to parse changelog.
            # Note this is fixed in RPM >= 4.19.
            os.environ['TZ'] = str(current_timezone)
            time.tzset()
        except ValueError as exp:
            raise RiftError(f"{self.filepath}: {exp}") from exp
        self.pkgnames = [_header_values(pkg.header['name']) for pkg in spec.packages]
        hdr = spec.sourceHeader
        self.srpmname = hdr.sprintf('%{NAME}-%{VERSION}-%{RELEASE}.src.rpm')
        self.basename = hdr.sprintf('%{NAME}')
        self.version = hdr.sprintf('%{VERSION}')
        self.arch = hdr.sprintf('%{ARCH}')
        self.exclusive_archs = _header_values(hdr[rpm.RPMTAG_EXCLUSIVEARCH])
        if hdr[rpm.RPMTAG_CHANGELOGNAME]:
            self.changelog_name = _header_values(
                hdr[rpm.RPMTAG_CHANGELOGNAME][0])
        if hdr[rpm.RPMTAG_CHANGELOGTIME]:
            self.changelog_time = int(_header_values(
                hdr[rpm.RPMTAG_CHANGELOGTIME][0]))
        self.sources.extend(_header_values(
            hdr[rpm.RPMTAG_SOURCE]))
        self.sources.extend(_header_values(
            hdr[rpm.RPMTAG_PATCH]))
        self.buildrequires = ' '.join(_header_values(
            hdr[rpm.RPMTAG_REQUIRENEVRS]))
        self.release = hdr.sprintf('%{RELEASE}')
        self.epoch = hdr.sprintf('%|epoch?{%{epoch}:}:{}|')
        self.dist = rpm.expandMacro('%dist')
        self.update_evr()

        with open(self.filepath, 'r', encoding='utf-8') as fspec:
            self.lines = fspec.readlines()

        self._parse_vars()

    def update_evr(self):
        """
        Update epoch:version-release
        """
        self.evr = "{}{}-{}".format(self.epoch,
                                    self.version,
                                    rift.utils.removesuffix(self.release, self.dist))

    def _inc_release(self, release):
        dist = self.dist
        pattern = r"(?P<baserelease>.*?)?(?P<num>[0-9]+)"
        dist_match = re.match(r".*(?P<dist>%{\??dist}(\s+|$))", release)

        if release.endswith(self.dist):
            pattern += f"({dist})"
        elif dist_match:
            dist = dist_match.group('dist')
            pattern += "(" + dist.replace('?', r'\?') + ")"
        else:
            dist = ''
        pattern += '$'
        release_id = re.match(pattern, release)
        if release_id is None:
            raise RiftError(f"Cannot parse package release: {release}")
        newrelease = int(release_id.group('num')) + 1
        logging.debug("New release from %s to %s", release_id.group('num'),
                      newrelease)
        baserelease = release_id.group('baserelease')
        return f"{baserelease}{newrelease}{dist}"


    def _match_var(self, expression, pattern='.*[0-9]$'):
        """ Get variable with value matching pattern in expression """
        match = re.match(r'(?P<leftbehind>.*)%{?\??(?P<varname>[^}]*)}?', expression)
        if match:
            name = match.group('varname')
            left = match.group('leftbehind')
            if name:
                logging.debug('Spec._match_var: found %s', name)
                try:
                    if re.match(pattern, str(self.variables[name])):
                        return self.variables[name]
                    var = self._match_var(str(self.variables[name]), pattern)
                    if var:
                        return var
                    if left:
                        return self._match_var(left, pattern)
                except KeyError:
                    logging.warning("Warning: unable to resolve %s", name)
            if left:
                return self._match_var(left, pattern)
        return None

    def bump_release(self):
        """
        Increase package release
        """
        self.release = self._inc_release(self.release)
        self.update_evr()


    def add_changelog_entry(self, userstring, comment, bump=False):
        """
        Add a new entry to changelog.

        New record is based on current time and is first in list.
        """

        if bump:
            self.bump_release()

        # Temporarily set basic C locale to generate date representation in
        # changelog.
        current_locale = locale.getlocale(locale.LC_TIME)
        locale.setlocale(locale.LC_TIME, 'C')
        date = time.strftime("%a %b %d %Y", time.gmtime())
        # Immediately restore previous locale.
        locale.setlocale(locale.LC_TIME, current_locale)

        newchangelogentry = f"* {date} {userstring} - {self.evr}\n{comment}\n"
        chlg_match = None
        for i, _ in enumerate(self.lines):
            if bump:
                release_match = re.match(r'^[Rr]elease:(?P<spaces>\s+)(?P<release>.*$)',
                                         self.lines[i])
                if release_match:
                    release_str = release_match.group('release')
                    # If Release field contains only variables, we may need to
                    # resolv and increment last variable:
                    # Release: %{something}%{?dist}
                    # If no variables found, increment last numeric ID from release
                    try:
                        self.lines[i] = (
                            f"Release:{release_match.group('spaces')}"
                            f"{self._inc_release(release_str)}\n"
                        )
                    except RiftError:
                        var = self._match_var(release_str)
                        if var:
                            var.value = self._inc_release(var.value)
                            var.spec_output(self.lines)

            chlg_match = re.match(r'^%changelog(\s|$)', self.lines[i])
            if chlg_match:
                if len(self.lines) > i + 1 and self.lines[i + 1].strip() != "":
                    newchangelogentry += "\n"

                self.lines[i] += newchangelogentry
                break
        if not chlg_match:
            if self.lines[-1].strip() != "":
                self.lines.append("\n")
            self.lines.append("%changelog\n")
            self.lines.append(newchangelogentry)

        with open(self.filepath, 'w', encoding='utf-8') as fspec:
            fspec.writelines(self.lines)

        # Reload
        self.load()

    def build_srpm(self, srcdir, destdir):
        """
        Build a Source RPM described by this spec file.

        Return a RPM instance of this source RPM.
        """
        cmd = ['rpmbuild', '-bs']
        cmd += ['--define', f"_sourcedir {srcdir}"]
        cmd += ['--define', f"_srcrpmdir {destdir}"]
        cmd += [self.filepath]

        with Popen(cmd, stdout=PIPE, stderr=STDOUT, universal_newlines=True) as popen:
            stdout = popen.communicate()[0]
            if popen.returncode != 0:
                raise RiftError(stdout)

        return RPM(os.path.join(destdir, self.srpmname))

    def _check(self, configdir=None):
        if configdir:
            env = os.environ.copy()
            env['XDG_CONFIG_HOME'] = configdir
        else:
            env = None

        if rpmlint_v2():
            cmd = ['rpmlint', self.filepath]
            config = os.path.join(os.path.dirname(self.filepath), RPMLINT_CONFIG_V2)
            if os.path.exists(config):
                cmd[1:1] = ['-c', config]
        else:
            # rpmlint v1. Does not fail when config file is missing.
            cmd = ['rpmlint', '-o', 'NetworkEnabled False', '-f',
                os.path.join(os.path.dirname(self.filepath), RPMLINT_CONFIG_V1),
                self.filepath]
        logging.debug('Running rpmlint: %s', ' '.join(cmd))
        return cmd, env

    def check(self, pkg=None):
        """
        Check specfile content using `rpmlint' tool and check missing items
        in package directory.
        """
        configdir = None
        if pkg:
            configdir = pkg.dir
            if self.basename != pkg.name:
                msg = f"name '{pkg.name}' does not match '{self.basename}' in spec file"
                raise RiftError(msg)

            # Changelog section is mandatory
            if not (self.changelog_name or self.changelog_time):
                raise RiftError('Proper changelog section is needed in specfile')

            # Check if all sources are declared and present in package directory
            if pkg.sources - set(self.sources):
                msg = f"Unused source file(s): {' '.join(pkg.sources - set(self.sources))}"
                raise RiftError(msg)
            if set(self.sources) - pkg.sources:
                msg = f"Missing source file(s): {' '.join(set(self.sources) - pkg.sources)}"
                raise RiftError(msg)

        cmd, env = self._check(configdir)
        with Popen(cmd, stderr=PIPE, env=env, universal_newlines=True) as popen:
            stderr = popen.communicate()[1]
            if popen.returncode != 0:
                raise RiftError(stderr or 'rpmlint reported errors')

    def supports_arch(self, arch):
        """
        Returns True is package spec file does not restrict ExclusiveArch or if
        the arch in argument is explicitely set in package ExclusiveArch.
        """
        return not self.exclusive_archs or arch in self.exclusive_archs

class Variable():

    """
        This class represents specfile variables
        Args:
            index (int): Line where variable is defined in specfile
            name: The variable name
            value: The variable value
            keyword: The keyword used to define the variable

        Attributes:
            index (int): Line where variable is defined in specfile
            name: The variable name
            value: The variable value
            keyword: The keyword used to define the variable
    """
    def __init__(self, index, name, value, keyword):
        self.index = index
        self.name = name
        self.value = value
        self.keyword = keyword

    def __str__(self):
        return str(self.value)

    def spec_output(self, buffer=None):
        """
            Return variable definition with specfile syntax.
            Args:
                buffer (list): Buffer containing specfile content

            Raises:
                IndexError: If buffer is not large enough

            Returns:
                define_str: String syntax to define the variable
        """
        define_str = f"%{self.keyword} {self.name} {self.value}"
        if buffer:
            buffer[self.index] = f"{define_str}\n"
        return define_str<|MERGE_RESOLUTION|>--- conflicted
+++ resolved
@@ -40,11 +40,8 @@
 import shutil
 from subprocess import Popen, PIPE, STDOUT, run, CalledProcessError
 import time
-<<<<<<< HEAD
+import datetime
 import locale
-=======
-import datetime
->>>>>>> 50d59b72
 
 import rpm
 
