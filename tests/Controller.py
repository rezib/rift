--- conflicted
+++ resolved
@@ -11,11 +11,7 @@
 from io import StringIO
 
 from TestUtils import (
-<<<<<<< HEAD
     make_temp_file, make_temp_dir, gen_rpm_spec, RiftTestCase, RiftProjectTestCase
-=======
-    make_temp_dir, RiftTestCase, RiftProjectTestCase
->>>>>>> 50d59b72
 )
 
 from VM import GLOBAL_CACHE, VALID_IMAGE_URL, PROXY
