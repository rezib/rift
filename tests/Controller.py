#
# Copyright (C) 2018 CEA
#

import os.path
import shutil
import atexit
from unittest.mock import patch, Mock
import subprocess
import textwrap
from io import StringIO
import textwrap

from TestUtils import (
<<<<<<< HEAD
    make_temp_file, make_temp_dir, RiftTestCase, RiftProjectTestCase, SubPackage
=======
    make_temp_file, make_temp_dir, gen_rpm_spec, RiftTestCase, RiftProjectTestCase
>>>>>>> 3b11c167
)

from VM import GLOBAL_CACHE, VALID_IMAGE_URL, PROXY
from rift.Controller import (
    main,
<<<<<<< HEAD
    get_packages_from_patch,
    get_packages_to_build,
=======
>>>>>>> 3b11c167
    remove_packages,
    make_parser,
)
from rift.Package import Package
from rift.RPM import RPM, Spec
from rift.run import RunResult
from rift import RiftError

VALID_REPOS = {
    'os': {
        'url': 'https://repo.almalinux.org/almalinux/8/BaseOS/$arch/os/',
    },
    'appstream': {
        'url': 'https://repo.almalinux.org/almalinux/8/AppStream/$arch/os/',
    },
    'powertools': {
        'url': 'https://repo.almalinux.org/almalinux/8/PowerTools/$arch/os/',
    },
}


class ControllerTest(RiftTestCase):

    def test_main_version(self):
        """simple 'rift --version'"""
        self.assert_except(SystemExit, "0", main, ['--version'])


class ControllerProjectActionCreateTest(RiftProjectTestCase):
    """
    Tests class for Controller action create
    """

    def test_create_missing_pkg_module_reason(self):
        """create without package, module or reason fails"""
        for cmd in (['create', '-m', 'Great module', '-r', 'Good reason'],
                    ['create', 'pkg', '-r', 'Good reason'],
                    ['create', 'pkg', '-m', 'Great module']):
            with self.assertRaisesRegex(SystemExit, "2"):
                main(cmd)

    def test_create_missing_maintainer(self):
        """create without maintainer"""
        with self.assertRaisesRegex(RiftError, "You must specify a maintainer"):
            main(['create', 'pkg', '-m', 'Great module', '-r', 'Good reason'])

    def test_create(self):
        """simple create"""
        main(['create', 'pkg', '-m', 'Great module', '-r', 'Good reason',
              '--maintainer', 'Myself'])
        pkg = Package('pkg', self.config, self.staff, self.modules)
        pkg.load()
        self.assertEqual(pkg.module, 'Great module')
        self.assertEqual(pkg.reason, 'Good reason')
        self.assertCountEqual(pkg.maintainers, ['Myself'])
        os.unlink(pkg.metafile)
        os.rmdir(os.path.dirname(pkg.metafile))

    def test_create_unknown_maintainer(self):
        """create with unknown maintainer fails"""
        with self.assertRaisesRegex(
            RiftError, "Maintainer 'Fail' is not defined"):
            main(['create', 'pkg', '-m', 'Great module', '-r', 'Good reason',
                  '--maintainer', 'Fail'])


class ControllerProjectActionImportTest(RiftProjectTestCase):
    """
    Tests class for Controller action import
    """
    @property
    def src_rpm(self):
        return os.path.join(
            os.path.dirname(os.path.abspath(__file__)), 'materials', 'pkg-1.0-1.src.rpm'
        )

    @property
    def bin_rpm(self):
        return os.path.join(
            os.path.dirname(os.path.abspath(__file__)), 'materials', 'pkg-1.0-1.noarch.rpm'
        )

    def test_import_missing_pkg_module_reason(self):
        """import without package, module or reason fails"""
        for cmd in (['import', '-m', 'Great module', '-r', 'Good reason'],
                    ['import', 'pkg.src.rpm', '-r', 'Good reason'],
                    ['import', 'pkg.src.rpm', '-m', 'Great module']):
            with self.assertRaisesRegex(SystemExit, "2"):
                main(cmd)

    def test_import_missing_maintainer(self):
        """import without maintainer"""
        with self.assertRaisesRegex(RiftError, "You must specify a maintainer"):
            main(['import', self.src_rpm, '-m', 'Great module', '-r', 'Good reason'])

    def test_import_bin_rpm(self):
        """import binary rpm"""
        with self.assertRaisesRegex(
            RiftError,
            ".*pkg-1.0-1.noarch.rpm is not a source RPM$"):
            main(['import', self.bin_rpm, '-m', 'Great module',
                  '-r', 'Good reason', '--maintainer', 'Myself'])

    def test_import(self):
        """simple import"""
        main(['import', self.src_rpm, '-m', 'Great module', '-r', 'Good reason',
              '--maintainer', 'Myself'])
        pkg = Package('pkg', self.config, self.staff, self.modules)
        pkg.load()
        self.assertEqual(pkg.module, 'Great module')
        self.assertEqual(pkg.reason, 'Good reason')
        self.assertCountEqual(pkg.maintainers, ['Myself'])
        spec = Spec(filepath=pkg.specfile)
        spec.load()
        self.assertEqual(spec.changelog_name, 'Myself <buddy@somewhere.org> - 1.0-1')
        self.assertEqual(spec.version, '1.0')
        self.assertEqual(spec.release, '1')
        self.assertTrue(os.path.exists(f"{pkg.specfile}.orig"))
        shutil.rmtree(os.path.dirname(pkg.metafile))

    def test_import_unknown_maintainer(self):
        """import with unknown maintainer fails"""
        with self.assertRaisesRegex(
            RiftError, "Maintainer 'Fail' is not defined"):
            main(['import', self.src_rpm, '-m', 'Great module',
                    '-r', 'Good reason', '--maintainer', 'Fail'])


class ControllerProjectActionReimportTest(RiftProjectTestCase):
    """
    Tests class for Controller actionre import
    """
    @property
    def src_rpm(self):
        return os.path.join(
            os.path.dirname(os.path.abspath(__file__)), 'materials', 'pkg-1.0-1.src.rpm'
        )

    @property
    def bin_rpm(self):
        return os.path.join(
            os.path.dirname(os.path.abspath(__file__)), 'materials', 'pkg-1.0-1.noarch.rpm'
        )

    def test_reimport_missing_maintainer(self):
        """reimport without maintainer"""
        with self.assertRaisesRegex(RiftError, "You must specify a maintainer"):
            main(['reimport', self.src_rpm, '-m', 'Great module', '-r', 'Good reason'])

    def test_reimport(self):
        """simple reimport"""
        self.make_pkg(name='pkg')
        main(['reimport', self.src_rpm, '--maintainer', 'Myself'])
        pkg = Package('pkg', self.config, self.staff, self.modules)
        pkg.load()
        self.assertEqual(pkg.module, 'Great module')
        self.assertEqual(pkg.reason, 'Missing feature')
        self.assertCountEqual(pkg.maintainers, ['Myself'])
        spec = Spec(filepath=pkg.specfile)
        spec.load()
        self.assertEqual(spec.changelog_name, 'Myself <buddy@somewhere.org> - 1.0-1')
        self.assertEqual(spec.version, '1.0')
        self.assertEqual(spec.release, '1')
        self.assertTrue(os.path.exists(f"{pkg.specfile}.orig"))
        os.unlink(f"{pkg.specfile}.orig")


class ControllerProjectActionQueryTest(RiftProjectTestCase):
    """
    Tests class for Controller action query
    """

    def test_action_query(self):
        """simple 'rift query' is ok """
        self.assertEqual(main(['query']), 0)


    def test_action_query_on_pkg(self):
        """ Test query on one package """
        self.make_pkg()
        self.assertEqual(main(['query', 'pkg']), 0)

    def test_action_query_on_bad_pkg(self):
        """ Test query on multiple packages with one errorneous package """
        self.make_pkg()
        ## A package with no name should be wrong but the command should not fail
        self.make_pkg(name='pkg2', metadata={})
        self.assertEqual(main(['query']), 0)

    @patch('sys.stdout', new_callable=StringIO)
    def test_action_query_output_default(self, mock_stdout):
        self.make_pkg(name="pkg1")
        self.make_pkg(name="pkg2", version='2.1', release='3')
        self.assertEqual(main(['query']), 0)
        self.assertIn(
            "NAME MODULE       MAINTAINERS VERSION RELEASE MODULEMANAGER",
            mock_stdout.getvalue())
        self.assertIn(textwrap.dedent("""
            ---- ------       ----------- ------- ------- -------------
            pkg1 Great module Myself      1.0     1       buddy@somewhere.org
            pkg2 Great module Myself      2.1     3       buddy@somewhere.org
            """),
            mock_stdout.getvalue())

    @patch('sys.stdout', new_callable=StringIO)
    def test_action_query_output_format(self, mock_stdout):
        self.make_pkg(name="pkg1")
        self.make_pkg(name="pkg2", version='2.1', release='3')
        self.assertEqual(
            main([
                'query', '--format',
                '%name %module %origin %reason %tests %version %arch %release '
                '%changelogname %changelogtime %maintainers %modulemanager '
                '%buildrequires']), 0)
        self.assertIn(
            "NAME MODULE       ORIGIN REASON          TESTS VERSION ARCH   "
            "RELEASE CHANGELOGNAME                      CHANGELOGTIME "
            "MAINTAINERS MODULEMANAGER       BUILDREQUIRES",
            mock_stdout.getvalue())
        self.assertIn(textwrap.dedent("""
            ---- ------       ------ ------          ----- ------- ----   ------- -------------                      ------------- ----------- -------------       -------------
            pkg1 Great module Vendor Missing feature 0     1.0     noarch 1       Myself <buddy@somewhere.org> 1.0-1 2019-02-26    Myself      buddy@somewhere.org br-package
            pkg2 Great module Vendor Missing feature 0     2.1     noarch 3       Myself <buddy@somewhere.org> 2.1-3 2019-02-26    Myself      buddy@somewhere.org br-package
            """),
            mock_stdout.getvalue())


class ControllerProjectTest(RiftProjectTestCase):
    """
    Tests class for Controller
    """

    def _check_qemuuserstatic(self):
        """Skip the test if none qemu-$arch-static executable is found for all
        architectures declared in project configuration."""
        if not any(
            [
                os.path.exists(f"/usr/bin/qemu-{arch}-static")
                for arch in self.config.get('arch')
            ]
        ):
            self.skipTest("qemu-user-static is not available")

    @patch('rift.Controller.remove_packages')
    @patch('rift.Controller.validate_pkgs')
    @patch('rift.Controller.get_packages_from_patch')
    def test_action_validdiff(self, mock_get_packages_from_patch,
                              mock_validate_pkgs, mock_remove_packages):
        """ Test validdiff action calls expected functions """
        mock_get_packages_from_patch.return_value = (
            {'pkg': Package('pkg', self.config, self.staff, self.modules)}, {}
        )
        self.assertEqual(main(['validdiff', '/dev/null']), 0)
        mock_get_packages_from_patch.assert_called_once()
        mock_validate_pkgs.assert_called_once()
        mock_remove_packages.assert_called_once()

    @patch('rift.Controller.ProjectArchRepositories')
    def test_remove_packages(self, mock_parepository_class):
        """remove_packages() search, delete and update repository."""
        mock_parepository_objects = mock_parepository_class.return_value

        # Preparer Repository.search() return value
        rpm = RPM(
            os.path.join(
                os.path.dirname(os.path.abspath(__file__)),
                'materials',
                'pkg-1.0-1.src.rpm',
            )
        )
        mock_parepository_objects.working.search.return_value = [ rpm ]

        # Enable publish arg
        args = Mock()
        args.publish = True

        # Define a list of packages to remove
        pkgs_to_remove = [
            Package('pkg', self.config, self.staff, self.modules)
        ]

        # Define working_repo in configuration
        self.config.options['working_repo'] = '/path/to/working/repo'

        # Call remove_packages()
        remove_packages(self.config, args, pkgs_to_remove, 'x86_64')

        # Check Repository object has been instanciated
        mock_parepository_class.assert_called()
        # Check Repository.search() has been called
        mock_parepository_objects.working.search.assert_called_once_with(
            pkgs_to_remove[0].name
        )
        # Check Repository.delete() has been called
        mock_parepository_objects.working.delete.assert_called_once_with(rpm)
        # Check Repository.update() has been called
        mock_parepository_objects.working.update.assert_called_once()

    @patch('rift.Controller.ProjectArchRepositories')
    def test_remove_packages_noop(self, mock_parepository_class):
        """remove_packages() is noop if no publish arg or no working_repo"""
        pkgs_to_remove = []
        args = Mock()

        # publish is False, remove_packages() must be noop
        args.publish = False
        self.config.options['working_repo'] = '/path/to/working/repo'
        remove_packages(self.config, args, pkgs_to_remove, 'x86_64')
        mock_parepository_class.assert_called_once()
        mock_parepository_class.working.assert_not_called()

        # working_repo is not defined, remove_packages() must be noop
        args.publish = True
        del self.config.options['working_repo']
        mock_parepository_class.reset_mock()
        remove_packages(self.config, args, pkgs_to_remove, 'x86_64')
        mock_parepository_class.assert_called_once()
        mock_parepository_class.working.assert_not_called()

    @patch('rift.Controller.VM')
    def test_action_build_test(self, mock_vm_class):

        # Declare supported archs and check qemu-user-static is available for
        # these architectures or skip the test.
        self.config.set('arch', ['x86_64', 'aarch64'])
        self._check_qemuuserstatic()

        # Create temporary working repo and register its deletion at exit
        working_repo = make_temp_dir()
        atexit.register(shutil.rmtree, working_repo)

        self.config.set('working_repo', working_repo)
        self.config.options['repos'] = VALID_REPOS
        self.update_project_conf()

        # Create fake package without build requirement
        self.make_pkg(build_requires=[])

        main(['build', 'pkg', '--publish'])
        for arch in self.config.get('arch'):
            self.assertTrue(
                os.path.exists(f"{working_repo}/{arch}/pkg-1.0-1.noarch.rpm")
            )

        # Fake stopped VM and successful tests
        mock_vm_objects = mock_vm_class.return_value
        mock_vm_objects.running.return_value = False
        mock_vm_objects.run_test.return_value = RunResult(0, None, None)

        # Run test on package
        main(['test', 'pkg'])

        # Check two VM objects have been initialized for the two architectures.
        self.assertEqual(mock_vm_class.call_count, 2)
        # Check vm.run_test() has been called twice for basic tests on the two
        # architectures.
        self.assertEqual(mock_vm_objects.run_test.call_count, 2)

        # Remove temporary working repo and unregister its deletion at exit
        shutil.rmtree(working_repo)
        atexit.unregister(shutil.rmtree)

        # Remove mock build environments
        self.clean_mock_environments()

    @patch('rift.Controller.VM')
    def test_action_validate(self, mock_vm_class):
        # Declare supported archs and check qemu-user-static is available for
        # these architectures or skip the test.
        self.config.set('arch', ['x86_64', 'aarch64'])
        self._check_qemuuserstatic()
        self.config.options['repos'] = VALID_REPOS
        self.update_project_conf()

        # Create fake package without build requirement
        self.make_pkg(build_requires=[])

        # Fake stopped VM and successful tests
        mock_vm_objects = mock_vm_class.return_value
        mock_vm_objects.running.return_value = False
        mock_vm_objects.run_test.return_value = RunResult(0, None, None)

        # Run validate on pkg
        main(['validate', 'pkg'])

        # Check two VM objects have been initialized for the two architectures.
        self.assertEqual(mock_vm_class.call_count, 2)
        # Check vm.run_test() has been called twice for basic tests on the two
        # architectures.
        self.assertEqual(mock_vm_objects.run_test.call_count, 2)

        # Remove mock build environments
        self.clean_mock_environments()

    @patch('rift.Controller.VM')
    def test_vm_arch_option(self, mock_vm_class):
        """Test vm --arch option required with multiple supported archs."""
        # With only one supported architecture in project, --arch argument must
        # not be required.
        main(['vm', 'connect'])

        # Define multiple supported architectures.
        self.config.set('arch', ['x86_64', 'aarch64'])
        self.update_project_conf()

        # With multiple supported architectures, --arch argument must be
        # required.
        with self.assertRaisesRegex(
            RiftError,
            "^VM architecture must be defined with --arch argument.*$"
        ):
            main(['vm', 'connect'])

        # It should run without error with --arch.
        main(['vm', '--arch', 'x86_64', 'connect'])

        # Test invalid value of --arch argument is reported.
        with self.assertRaisesRegex(
            RiftError,
            "^Project does not support architecture 'fail'$"
        ):
            main(['vm', '--arch', 'fail', 'connect'])

        # Remove mock build environment
        self.clean_mock_environments()

    @patch('rift.Controller.VM')
    def test_action_vm_build(self, mock_vm_class):
        """simple 'rift vm build' is ok """

        mock_vm_objects = mock_vm_class.return_value

        main(['vm', 'build', 'http://image', '--deploy'])
        # check VM class has been instanciated
        mock_vm_class.assert_called()

        mock_vm_objects.build.assert_called_once_with(
            'http://image', False, False, self.config.get('vm').get('image')
        )
        mock_vm_objects.build.reset_mock()
        main(['vm', 'build', 'http://image', '--deploy', '--force'])
        mock_vm_objects.build.assert_called_once_with(
            'http://image', True, False, self.config.get('vm').get('image')
        )
        mock_vm_objects.build.reset_mock()
        main(['vm', 'build', 'http://image', '--deploy', '--keep'])
        mock_vm_objects.build.assert_called_once_with(
            'http://image', False, True, self.config.get('vm').get('image')
        )
        mock_vm_objects.build.reset_mock()
        main(
            ['vm', 'build', 'http://image', '--output', 'OUTPUT.img', '--force']
        )
        mock_vm_objects.build.assert_called_once_with(
            'http://image', True, False, 'OUTPUT.img'
        )
        mock_vm_objects.build.reset_mock()
        with self.assertRaisesRegex(
            RiftError, "^Either --deploy or -o,--output option must be used$"
        ):
            main(['vm', 'build', 'http://image'])
        with self.assertRaisesRegex(
            RiftError,
            "^Both --deploy and -o,--output options cannot be used together$",
        ):
            main(
                [
                    'vm',
                    'build',
                    'http://image',
                    '--deploy',
                    '--output',
                    'OUTPUT.img',
                ]
            )

    def test_vm_build_and_validate(self):
        """Test VM build and validate package"""
        self.skipTest("Too much instability")
        if not os.path.exists("/usr/bin/qemu-img"):
            self.skipTest("qemu-img is not available")
        self.config.options['vm']['images_cache'] = GLOBAL_CACHE
        # Reduce memory size from default 8GB to 2GB because it is sufficient to
        # run this VM and it largely reduces storage required by virtiofs memory
        # backend file which is the same size as the VM memory, thus reducing
        # the risk to fill up small partitions when running the tests.
        self.config.options['vm']['memory'] = 2048
        self.config.options['proxy'] = PROXY
        self.config.options['repos'] = {
            'os': {
                'url': (
                    'https://repo.almalinux.org/almalinux/8/BaseOS/x86_64/os/'
                ),
                'priority': 90
            },
            'updates': {
                'url': (
                    'https://repo.almalinux.org/almalinux/8/AppStream/x86_64/'
                    'os/'
                ),
                'priority': 90
            },
            'extras':  {
                'url': (
                    'https://repo.almalinux.org/almalinux/8/PowerTools/x86_64/'
                    'os/'
                ),
                'priority': 90
            }
        }
        # Enable virtiofs that is natively supported by Alma without requirement
        # of additional RPM.
        self.config.options['shared_fs_type'] = 'virtiofs'
        # Update project YAML configuration with new options defined above
        self.update_project_conf()
        # Copy example cloud-init template
        self.copy_cloud_init_tpl()
        # Copy example build post script
        self.copy_build_post_script()
        # Ensure cache directory exists
        self.ensure_vm_images_cache_dir()
        # Build virtual machine image
        main(['vm', 'build', VALID_IMAGE_URL['x86_64'], '--deploy'])
        # Create source package and launch validation on fresh VM image
        pkg = 'pkg'
        self.make_pkg(name=pkg, build_requires=[], requires=[])
        main(['validate', pkg])
        # Remove mock build environments
        self.clean_mock_environments()

    def test_action_sign(self):
        """ Test sign package """
        gpg_home = os.path.join(self.projdir, '.gnupg')

        # Launch GPG agent for this test
        cmd = [
          'gpg-agent',
          '--homedir',
          gpg_home,
          '--daemon',
        ]
        subprocess.run(cmd)

        # Generate keyring
        gpg_key = 'rift'
        cmd = [
            'gpg',
            '--homedir',
            gpg_home,
            '--batch',
            '--passphrase',
            '',
            '--quick-generate-key',
            gpg_key,
        ]
        subprocess.run(cmd)

        # Update project configuration with generated key
        self.config.options.update(
            {
                'gpg': {
                    'keyring': gpg_home,
                    'key': gpg_key,
                }
            }
        )
        self.update_project_conf()

        # Path of RPM packages assets
        tests_dir = os.path.dirname(os.path.abspath(__file__))
        original_bin_rpm = os.path.join(
            tests_dir, 'materials', 'pkg-1.0-1.noarch.rpm'
        )
        original_src_rpm = os.path.join(
            tests_dir, 'materials', 'pkg-1.0-1.src.rpm'
        )

        # Copy RPM packages assets in temporary project directory
        copy_bin_rpm = os.path.join(self.projdir, os.path.basename(original_bin_rpm))
        shutil.copy(original_bin_rpm, copy_bin_rpm)
        copy_src_rpm = os.path.join(self.projdir, os.path.basename(original_src_rpm))
        shutil.copy(original_src_rpm, copy_src_rpm)

        # Load packages and check they are not signed
        bin_rpm = RPM(copy_bin_rpm, self.config)
        src_rpm = RPM(copy_src_rpm, self.config)
        self.assertFalse(bin_rpm.is_signed)
        self.assertFalse(src_rpm.is_signed)

        # Launch rift sign
        os.environ['GNUPGHOME'] = gpg_home
        self.assertEqual(main(['sign', copy_bin_rpm, copy_src_rpm]), 0)
        del os.environ['GNUPGHOME']

        # Reload packages and check they are signed now
        bin_rpm._load()
        src_rpm._load()
        self.assertTrue(bin_rpm.is_signed)
        self.assertTrue(src_rpm.is_signed)

        # Kill GPG agent launched for the test
        cmd = ['gpgconf', '--homedir', gpg_home, '--kill', 'gpg-agent']
        subprocess.run(cmd)

        # Remove copy of packages assets
        os.unlink(copy_bin_rpm)
        os.unlink(copy_src_rpm)

        # Remove temporary GPG home with generated key
        shutil.rmtree(gpg_home)

    @patch('rift.sync.RepoSyncBase.run')
    @patch('sys.stdout', new_callable=StringIO)
    def test_action_sync_skip_repo_wo_params(self, mock_stdout, mock_reposyncbase_run):
        """ Test rift runs sync action skips repo without synchronization parameters. """
        sync_parent = make_temp_dir()
        sync_output = os.path.join(sync_parent, 'output')
        self.config.set('arch', ['x86_64'])

        self.config.options['sync_output'] = sync_output
        self.config.options['repos'] = {
            'repo1': {
                'sync': {
                    'source': 'https://server1/repo1',
                    'subdir': '$arch',
                },
                'url': 'https://server1/repo1',
            },
            'repo2': {
                'url': 'https://server2/repo2',
            },
        }
        # Update project YAML configuration with new options defined above
        self.update_project_conf()
        # Run sync and check debug log is emited to indicate repo2 is skipped.
        with self.assertLogs(level='DEBUG') as log:
            main(['sync'])
            self.assertIn(
                'WARNING:root:x86_64: Skipping repository repo2: no '
                'synchronization parameters found',
                log.output
            )
        # RepoSyncBase.run() must have been called once for repo1.
        self.assertEqual(mock_reposyncbase_run.call_count, 1)
        self.assertIn(
            '** x86_64: Synchronizing repository repo1: '
            'https://server1/repo1/x86_64 **',
            mock_stdout.getvalue()
        )
        # Clean synchronization output parent
        shutil.rmtree(sync_parent)

    @patch('rift.Controller.RepoSyncFactory')
    def test_action_sync(self, mock_reposync):
        """ Test rift runs sync action with or without sync conf. """
        # First run sync without sync conf nor -o, --output argument.
        # Check warning message log is emitted
        with self.assertLogs(level='INFO') as log:
            main(['sync'])
            self.assertIn(
                'ERROR:root:Synchronization output directory must be defined '
                'with sync_output parameter in Rift configuration or -o, '
                '--output command line option to synchronize repositories',
                log.output
            )
        # Check factory is not called
        self.assertEqual(mock_reposync.get.call_count, 0)

        # Create temporary synchronization output parent directory
        sync_parent = make_temp_dir()
        sync_output = os.path.join(sync_parent, 'output')

        # Add repositories with synchronization parameters in conf.
        self.config.options['repos'] = {
            'repo1': {
                'sync': {
                    'source': 'https://server1/repo1',
                },
                'url': 'https://server1/repo1',
            },
            'repo2': {
                'sync': {
                    'source': 'https://server2/repo2',
                },
                'url': 'https://server2/repo2',
            },
        }
        # Update project YAML configuration with new options defined above
        self.update_project_conf()

        # Run with --output parameter (without sync_output in conf)
        main(['sync', '--output', sync_output])

        # Check factory has been called twice, for repo1 and repo2
        self.assertEqual(mock_reposync.get.call_count, 2)
        # Check output directory has been created
        self.assertTrue(os.path.isdir(sync_output))
        # Clean synchronization output directory
        shutil.rmtree(sync_output)

        # Reset mock to check the second run.
        mock_reposync.get.reset_mock()

        # Add sync_output parameter in conf.
        self.config.options['sync_output'] = sync_output
        self.update_project_conf()

        # Run sync without -o, --output parameter.
        main(['sync'])
        # Check factory has been called twice, for repo1 and repo2
        self.assertEqual(mock_reposync.get.call_count, 2)
        # Check output directory has been created
        self.assertTrue(os.path.isdir(sync_output))
        # Clean synchronization output parent
        shutil.rmtree(sync_parent)

    @patch('rift.sync.RepoSyncBase.run')
    @patch('sys.stdout', new_callable=StringIO)
    def test_action_sync_multiarch(self, mock_stdout, mock_reposyncbase_run):
        """ Test rift runs sync action with multiple architectures. """
        sync_parent = make_temp_dir()
        sync_output = os.path.join(sync_parent, 'output')
        self.config.set('arch', ['x86_64', 'aarch64'])

        self.config.options['sync_output'] = sync_output
        self.config.options['repos'] = {
            'repo1': {
                'sync': {
                    'source': 'https://server1/repo1',
                    'subdir': '$arch',
                },
                'url': 'https://server1/repo1',
            },
            'repo2': {
                'sync': {
                    'source': 'https://server2/$arch',
                },
                'url': 'https://server2/$arch',
            },
            'repo3': {
                'sync': {
                    'source': 'https://server3/repo3',
                },
                'url': 'https://server3/repo3',
            },
        }
        # Update project YAML configuration with new options defined above
        self.update_project_conf()
        # Run sync and check debug log is emited to indicate repo3 is skipped
        # with the 2nd architecture (as the URL is the same as for the 1st
        # arch).
        with self.assertLogs(level='DEBUG') as log:
            main(['sync'])
            self.assertIn(
                'DEBUG:root:Skipping already synchronized source '
                'https://server3/repo3/',
                log.output
            )
        # RepoSyncBase.run() must have been called 5 times:
        # - 2 calls for repo1
        # - 2 calls for repo2
        # - 1 call for repo3
        self.assertEqual(mock_reposyncbase_run.call_count, 5)
        self.assertIn(
            '** x86_64: Synchronizing repository repo1: '
            'https://server1/repo1/x86_64 **',
            mock_stdout.getvalue()
        )
        self.assertIn(
            '** aarch64: Synchronizing repository repo1: '
            'https://server1/repo1/aarch64 **',
            mock_stdout.getvalue()
        )
        self.assertIn(
            '** x86_64: Synchronizing repository repo2: '
            'https://server2/x86_64/ **',
            mock_stdout.getvalue()
        )
        self.assertIn(
            '** aarch64: Synchronizing repository repo2: '
            'https://server2/aarch64/ **',
            mock_stdout.getvalue()
        )
        self.assertIn(
            '** x86_64: Synchronizing repository repo3: '
            'https://server3/repo3/ **',
            mock_stdout.getvalue()
        )
        # Clean synchronization output parent
        shutil.rmtree(sync_parent)

    def test_action_sync_missing_output_parent(self):
        """ Test rift raises RiftError when sync output parent is not found. """
        sync_output = "/tmp/rift/output"
        self.config.options['sync_output'] = sync_output
        self.config.options['repos'] = {
            'repo1': {
                'sync': {
                    'source': 'https://server1/repo1',
                },
                'url': 'https://server1/repo1',
            },
            'repo2': {
                'sync': {
                    'source': 'https://server2/repo2',
                },
                'url': 'https://server2/repo2',
            },
        }
        # Update project YAML configuration with new options defined above
        self.update_project_conf()
        with self.assertRaisesRegex(
            RiftError,
            "Unable to create repositories synchronization directory "
            "/tmp/rift/output, parent directory /tmp/rift does not exist."
        ):
            main(['sync'])

    @patch('rift.Controller.PackagesDependencyGraph')
    def test_build_graph(self, mock_graph_class):
        """ Test build generates graph of packages dependencies with dependency tracking enabled. """
        # Enable dependency tracking in configuration
        self.config.set('dependency_tracking', True)
        self.update_project_conf()
        main(['build', 'pkg'])
        mock_graph_class.from_project.assert_called_once()

    @patch('rift.Controller.Package')
    @patch('rift.Controller.PackagesDependencyGraph')
    def test_build_graph_tracking_disabled(self, mock_graph_class, mock_package_class):
        """ Test build does not build graph of packages dependencies with dependency tracking disabled. """
        # Return empty list of packages with Package.list() to avoid actual
        # build iterations.
        mock_package_class.list.return_value = []
        # By default, dependency tracking is disabled
        main(['build', 'pkg'])
        mock_graph_class.from_project.assert_not_called()

    @patch('rift.Controller.Package')
    @patch('rift.Controller.PackagesDependencyGraph')
    def test_build_graph_skip_deps(self, mock_graph_class, mock_package_class):
        """ Test build --skip-deps does not build graph of packages dependencies. """
        # Return empty list of packages with Package.list() to avoid actual
        # build iterations.
        mock_package_class.list.return_value = []
        # Enable dependency tracking in configuration
        self.config.set('dependency_tracking', True)
        self.update_project_conf()
        main(['build', '--skip-deps', 'pkg'])
        mock_graph_class.from_project.assert_not_called()

    @patch('rift.Controller.PackagesDependencyGraph')
    def test_validate_graph(self, mock_graph_class):
        """ Test validate generates graph of packages dependencies with dependency tracking enabled. """
        # Enable dependency tracking in configuration
        self.config.set('dependency_tracking', True)
        self.update_project_conf()
        main(['validate', 'pkg'])
        mock_graph_class.from_project.assert_called_once()

    @patch('rift.Controller.Package')
    @patch('rift.Controller.PackagesDependencyGraph')
    def test_validate_graph_tracking_disabled(self, mock_graph_class, mock_package_class):
        """ Test validate does not build graph of packages dependencies with dependency tracking disabled. """
        # Return empty list of packages with Package.list() to avoid actual
        # build iterations.
        mock_package_class.list.return_value = []
        # By default, dependency tracking is disabled
        main(['validate', 'pkg'])
        mock_graph_class.from_project.assert_not_called()

    @patch('rift.Controller.Package')
    @patch('rift.Controller.PackagesDependencyGraph')
    def test_validate_graph_skip_deps(self, mock_graph_class, mock_package_class):
        """ Test validate --skip-deps does not build graph of packages dependencies. """
        # Return empty list of packages with Package.list() to avoid actual
        # build iterations.
        mock_package_class.list.return_value = []
        self.config.set('dependency_tracking', True)
        self.update_project_conf()
        main(['validate', '--skip-deps', 'pkg'])
        mock_graph_class.from_project.assert_not_called()

    def test_get_packages_to_build_tracking_disabled(self):
        """ Test get_packages_to_build() with tracking disabled (by default) returns user provided packages. """
        args = Mock()
        args.skip_deps = False
        args.packages = ['pkg']
        pkgs = get_packages_to_build(
            self.config, self.staff, self.modules, args
        )
        self.assertEqual([pkg.name for pkg in pkgs], ['pkg'])

    def test_get_packages_to_build_skip_deps(self):
        """ Test get_packages_to_build() with skip deps (tracking enabled) returns user provided packages. """
        self.config.set('dependency_tracking', True)
        args = Mock()
        args.skip_deps = True
        args.packages = ['pkg']
        pkgs = get_packages_to_build(
            self.config, self.staff, self.modules, args
        )
        self.assertEqual([pkg.name for pkg in pkgs], ['pkg'])

    def test_get_packages_to_build_no_package(self):
        """ Test get_packages_to_build() (tracking enabled, w/o skip deps) returns empty with unexisting package. """
        self.config.set('dependency_tracking', True)
        args = Mock()
        args.skip_deps = False
        args.packages = ['pkg']
        pkgs = get_packages_to_build(
            self.config, self.staff, self.modules, args
        )
        # Package 'pkg' does not exist in project directory, graph solving must
        # return an empty list.
        self.assertEqual(pkgs, [])

    def test_get_packages_to_build_package_order(self):
        """ Test get_packages_to_build() returns correctly ordered list of reverse dependencies. """
        self.make_pkg(
            name='libone',
            build_requires=['libtwo-devel'],
            subpackages=[
                SubPackage('libone-bin'),
                SubPackage('libone-devel')
            ]
        )
        self.make_pkg(
            name='libtwo',
            subpackages=[
                SubPackage('libtwo-bin'),
                SubPackage('libtwo-devel')
            ]
        )
        self.make_pkg(
            name='my-software',
            build_requires=['libone-devel, libtwo-devel']
        )
        # Enable tracking, disable --skip-deps
        self.config.set('dependency_tracking', True)
        args = Mock()
        args.skip_deps = False
        args.packages = ['libone']
        pkgs = get_packages_to_build(
            self.config, self.staff, self.modules, args
        )
        self.assertEqual(
            [pkg.name for pkg in pkgs], ['libone', 'my-software']
        )
        args.skip_deps = False
        args.packages = ['libone', 'libtwo']
        pkgs = get_packages_to_build(
            self.config, self.staff, self.modules, args
        )
        # Package libone must be present after libtwo and my-software must be
        # present after both libtwo and libone in the order list of build
        # requirements.
        self.assertEqual(
            [pkg.name for pkg in pkgs], ['libtwo', 'libone', 'my-software']
        )

    def test_get_packages_to_build_cyclic_deps(self):
        """ Test get_packages_to_build() returns correctly ordered list of reverse dependencies. """
        self.make_pkg(
            name='libone',
            metadata={
                'depends': 'libtwo'
            }
        )
        self.make_pkg(
            name='libtwo',
            metadata={
                'depends': 'libthree'
            }
        )
        self.make_pkg(
            name='libthree',
            metadata={
                'depends': 'libone'
            }
        )
        # Enable tracking, disable --skip-deps
        self.config.set('dependency_tracking', True)
        args = Mock()
        args.skip_deps = False
        args.packages = ['libone']
        with self.assertLogs(level="DEBUG") as cm:
            pkgs = get_packages_to_build(
                self.config, self.staff, self.modules, args
            )
        # Package libone must be present after libtwo and my-software must be
        # present after both libtwo and libone in the order list of build
        # requirements.
        self.assertCountEqual(
            [pkg.name for pkg in pkgs], ['libthree', 'libtwo', 'libone']
        )
        self.assertIn(
            'DEBUG:root:       ⥀ Loop detected on node libone at depth 2: libone→libthree→libtwo→libone',
            cm.output
        )

class ControllerProjectActionGerritTest(RiftProjectTestCase):
    """
    Tests class for Controller action gerrit
    """

    def test_gerrit_missing_patch_change_patchset(self):
        """gerrit without patch, change or patchset fails"""
        for cmd in (['gerrit', '--change', '1', '--patchset', '2'],
                    ['gerrit', '--patchset', '2', '/dev/null'],
                    ['gerrit', '--change', '1', '/dev/null']):
            with self.assertRaisesRegex(SystemExit, "2"):
                main(cmd)

    @patch('rift.Controller.Review')
    def test_gerrit(self, mock_review):
        """simple gerrit"""
        self.make_pkg()
        patch = make_temp_file(
            textwrap.dedent("""
                diff --git a/packages/pkg/pkg.spec b/packages/pkg/pkg.spec
                index d1a0d0e7..b3e36379 100644
                --- a/packages/pkg/pkg.spec
                +++ b/packages/pkg/pkg.spec
                @@ -1,6 +1,6 @@
                 Name:    pkg
                 Version:        1.0
                -Release:        1
                +Release:        2
                 Summary:        A package
                 Group:          System Environment/Base
                 License:        GPL
                """))
        main(['gerrit', '--change', '1', '--patchset', '2', patch.name])
        # Check review has not been invalidated and pushed
        mock_review.return_value.invalidate.assert_not_called()
        mock_review.return_value.push.assert_called_once()

    @patch('rift.Controller.Review')
    def test_gerrit_review_invalidated(self, mock_review):
        """gerrit review invalidated"""
        # Make package and inject rpmlint error ($RPM_BUILD_ROOT and
        # RPM_SOURCE_DIR in buildsteps) in RPM spec file, with both rpmlint v1
        # and v2.
        self.make_pkg()
        with open(self.pkgspecs['pkg'], "w") as spec:
            spec.write(
                gen_rpm_spec(
                    name='pkg',
                    version='1.0',
                    release='2',
                    arch='noarch',
                    buildsteps="$RPM_SOURCE_DIR\n$RPM_BUILD_ROOT",
                )
            )
        patch = make_temp_file(
            textwrap.dedent("""
                diff --git a/packages/pkg/pkg.spec b/packages/pkg/pkg.spec
                index d1a0d0e7..b3e36379 100644
                --- a/packages/pkg/pkg.spec
                +++ b/packages/pkg/pkg.spec
                @@ -1,6 +1,6 @@
                 Name:    pkg
                 Version:        1.0
                -Release:        1
                +Release:        2
                 Summary:        A package
                 Group:          System Environment/Base
                 License:        GPL
                """))
        main(['gerrit', '--change', '1', '--patchset', '2', patch.name])
        # Check review has been invalidated and pushed
        mock_review.return_value.invalidate.assert_called_once()
        mock_review.return_value.push.assert_called_once()


class ControllerProjectActionChangelogTest(RiftProjectTestCase):
    """
    Tests class for Controller action changelog
    """

    def test_action_changelog_without_pkg(self):
        """changelog without package fails """
        with self.assertRaisesRegex(SystemExit, "2"):
            main(['changelog'])

    def test_action_changelog_without_comment(self):
        """changelog without comment fails """
        with self.assertRaisesRegex(SystemExit, "2"):
            main(['changelog', 'pkg'])

    def test_action_changelog_without_maintainer(self):
        """changelog without maintainer """
        with self.assertRaisesRegex(RiftError, "You must specify a maintainer"):
            main(['changelog', 'pkg', '-c', 'basic change'])

    def test_action_changelog_pkg_not_found(self):
        """changelog package not found"""
        with self.assertRaisesRegex(
            RiftError,
            "Package 'pkg' directory does not exist"):
            main(['changelog', 'pkg', '-c', 'basic change', '-t', 'Myself'])

    def test_action_changelog(self):
        """simple changelog"""
        self.make_pkg()
        self.assertEqual(
            main(['changelog', 'pkg', '-c', 'basic change', '-t', 'Myself']), 0)
        spec = Spec(filepath=self.pkgspecs['pkg'])
        spec.load()
        self.assertEqual(spec.changelog_name, 'Myself <buddy@somewhere.org> - 1.0-1')
        self.assertEqual(spec.version, '1.0')
        self.assertEqual(spec.release, '1')

    def test_action_changelog_bump(self):
        """simple changelog with bump"""
        self.make_pkg()
        self.assertEqual(
            main(['changelog', 'pkg', '-c', 'basic change', '-t', 'Myself', '--bump']),
            0)
        spec = Spec(filepath=self.pkgspecs['pkg'])
        spec.load()
        self.assertEqual(spec.changelog_name, 'Myself <buddy@somewhere.org> - 1.0-2')
        self.assertEqual(spec.version, '1.0')
        self.assertEqual(spec.release, '2')

    def test_action_changelog_unknown_maintainer(self):
        """changelog with unknown maintainer"""
        self.make_pkg()
        with self.assertRaises(TypeError):
            main(['changelog', 'pkg', '-c', 'basic change', '-t', 'Fail'])


class ControllerArgumentsTest(RiftTestCase):
    """ Arguments parsing tests for Controller module"""

    def test_make_parser_updaterepo(self):
        """ Test option parsing """
        args = ["build", "a_package", "--dont-update-repo"]
        parser = make_parser()
        opts = parser.parse_args(args)
        self.assertFalse(opts.updaterepo)

    def test_make_parser_vm(self):
        """ Test vm command options parsing """
        parser = make_parser()

        args = ['vm', '--arch', 'x86_64']
        opts = parser.parse_args(args)
        self.assertEqual(opts.command, 'vm')

        args = ['vm', 'connect']
        opts = parser.parse_args(args)
        self.assertEqual(opts.vm_cmd, 'connect')

        args = ['vm', '--arch', 'x86_64', 'connect']
        opts = parser.parse_args(args)
        self.assertEqual(opts.vm_cmd, 'connect')

        args = ['vm', 'build']
        # This must fail due to missing image URL
        with self.assertRaises(SystemExit):
            parser.parse_args(args)

        args = ['vm', 'build', 'http://image']
        opts = parser.parse_args(args)
        self.assertEqual(opts.vm_cmd, 'build')
        self.assertEqual(opts.url, 'http://image')
        self.assertFalse(opts.force)

        args = ['vm', 'build', 'http://image', '--force']
        opts = parser.parse_args(args)
        self.assertTrue(opts.force)

        args = ['vm', 'build', 'http://image', '--deploy']
        opts = parser.parse_args(args)
        self.assertTrue(opts.deploy)

        OUTPUT_IMG = 'OUTPUT'

        args = ['vm', 'build', 'http://image', '-o', OUTPUT_IMG]
        opts = parser.parse_args(args)
        self.assertEqual(opts.output, OUTPUT_IMG)

        args = ['vm', 'build', 'http://image', '--output', OUTPUT_IMG]
        opts = parser.parse_args(args)
        self.assertEqual(opts.output, OUTPUT_IMG)

        # This must fail due to missing output filename
        args = ['vm', 'build', 'http://image', '--output']
        with self.assertRaises(SystemExit):
            parser.parse_args(args)<|MERGE_RESOLUTION|>--- conflicted
+++ resolved
@@ -12,21 +12,14 @@
 import textwrap
 
 from TestUtils import (
-<<<<<<< HEAD
-    make_temp_file, make_temp_dir, RiftTestCase, RiftProjectTestCase, SubPackage
-=======
-    make_temp_file, make_temp_dir, gen_rpm_spec, RiftTestCase, RiftProjectTestCase
->>>>>>> 3b11c167
+    make_temp_file, make_temp_dir, gen_rpm_spec, RiftTestCase, RiftProjectTestCase, SubPackage
 )
 
 from VM import GLOBAL_CACHE, VALID_IMAGE_URL, PROXY
 from rift.Controller import (
     main,
-<<<<<<< HEAD
     get_packages_from_patch,
     get_packages_to_build,
-=======
->>>>>>> 3b11c167
     remove_packages,
     make_parser,
 )
