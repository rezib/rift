--- conflicted
+++ resolved
@@ -45,7 +45,6 @@
         self.assert_except(SystemExit, "0", main, ['--version'])
 
 
-<<<<<<< HEAD
 class ControllerProjectActionCreateTest(RiftProjectTestCase):
     """
     Tests class for Controller action create
@@ -185,10 +184,7 @@
         os.unlink(f"{pkg.specfile}.orig")
 
 
-class ControllerProjectTest(RiftProjectTestCase):
-=======
 class ControllerProjectActionQueryTest(RiftProjectTestCase):
->>>>>>> 3485b6fa
     """
     Tests class for Controller action query
     """
