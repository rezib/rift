--- conflicted
+++ resolved
@@ -68,13 +68,8 @@
         self.assertEqual(len(spec.provides), 2)
         self.assertEqual(spec.exclusive_archs, [])
         self.assertEqual(spec.arch, self.arch)
-<<<<<<< HEAD
         self.assertIn("{0}-{1}.tar.gz".format(self.name, self.version), spec.sources)
-        self.assertEqual(len(spec.lines), 36)
-=======
-        self.assertTrue("{0}-{1}.tar.gz".format(self.name, self.version) in spec.sources)
         self.assertEqual(len(spec.lines), 42)
->>>>>>> 3b11c167
 
     def test_init_fails(self):
         """ Test Spec instanciation with error """
